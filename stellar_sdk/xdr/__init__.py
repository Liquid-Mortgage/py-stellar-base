--- conflicted
+++ resolved
@@ -1,8 +1,4 @@
-<<<<<<< HEAD
-# Automatically generated on 2021-10-20T11:05:10+08:00
-=======
 # Automatically generated on 2021-10-23T19:27:18+08:00
->>>>>>> fcdddfbb
 # DO NOT EDIT or your changes may be overwritten
 from .account_entry import AccountEntry
 from .account_entry_ext import AccountEntryExt

from decimal import Decimal
from typing import Union

from .operation import Operation
from .utils import check_amount, check_price
from ..asset import Asset
from ..muxed_account import MuxedAccount
from ..price import Price
<<<<<<< HEAD
from ..xdr import xdr
=======
from ..xdr import Xdr
>>>>>>> cf1b35ef


class CreatePassiveSellOffer(Operation):
    """The :class:`CreatePassiveSellOffer` object, which represents a
    CreatePassiveSellOffer operation on Stellar's network.

    A passive sell offer is an offer that does not act on and take a reverse offer
    of equal price. Instead, they only take offers of lesser price. For
    example, if an offer exists to buy 5 BTC for 30 XLM, and you make a passive
    sell offer to buy 30 XLM for 5 BTC, your passive sell offer does not take the first
    offer.

    Note that regular offers made later than your passive sell offer can act on and
    take your passive sell offer, even if the regular offer is of the same price as
    your passive sell offer.

    Passive sell offers allow market makers to have zero spread. If you want to
    trade EUR for USD at 1:1 price and USD for EUR also at 1:1, you can create
    two passive sell offers so the two offers don't immediately act on each other.

    Once the passive sell offer is created, you can manage it like any other offer
    using the manage offer operation - see :class:`ManageOffer` for more
    details.

    :param selling: What you're selling.
    :param buying: What you're buying.
    :param amount: The total amount you're selling. If 0,
        deletes the offer.
    :param price: Price of 1 unit of `selling` in
        terms of `buying`.
    :param source: The source account (defaults to transaction source).

    """

    def __init__(
        self,
        selling: Asset,
        buying: Asset,
        amount: Union[str, Decimal],
        price: Union[Price, str, Decimal],
        source: Union[MuxedAccount, str] = None,
    ) -> None:
        super().__init__(source)
        check_amount(amount)
        check_price(price)
        self.selling: Asset = selling
        self.buying: Asset = buying
        self.amount: Union[str, Decimal] = amount
        self.price: Union[Price, str, Decimal] = price

    @classmethod
    def type_code(cls) -> xdr.OperationType:
        return xdr.OperationType.CREATE_PASSIVE_SELL_OFFER

    def _to_operation_body(self) -> xdr.OperationBody:
        selling = self.selling.to_xdr_object()
        buying = self.buying.to_xdr_object()

        if isinstance(self.price, Price):
            price_fraction = self.price
        else:
            price_fraction = Price.from_raw_price(self.price)

        price = price_fraction.to_xdr_object()
        amount = xdr.Int64(Operation.to_xdr_amount(self.amount))
        create_passive_sell_offer_op = xdr.CreatePassiveSellOfferOp(
            selling, buying, amount, price
        )
        body = xdr.OperationBody(
            type=self.type_code(),
            create_passive_sell_offer_op=create_passive_sell_offer_op,
        )
        return body

    @classmethod
    def from_xdr_object(
        cls, operation_xdr_object: xdr.Operation
    ) -> "CreatePassiveSellOffer":
        """Creates a :class:`CreatePassiveSellOffer` object from an XDR Operation object.

        """
        source = Operation.get_source_from_xdr_obj(operation_xdr_object)
        selling = Asset.from_xdr_object(
            operation_xdr_object.body.create_passive_sell_offer_op.selling
        )
        buying = Asset.from_xdr_object(
            operation_xdr_object.body.create_passive_sell_offer_op.buying
        )
        amount = Operation.from_xdr_amount(
            operation_xdr_object.body.create_passive_sell_offer_op.amount.int64
        )
        price = Price.from_xdr_object(
            operation_xdr_object.body.create_passive_sell_offer_op.price
        )

        return cls(
            source=source, selling=selling, buying=buying, amount=amount, price=price
        )<|MERGE_RESOLUTION|>--- conflicted
+++ resolved
@@ -6,11 +6,8 @@
 from ..asset import Asset
 from ..muxed_account import MuxedAccount
 from ..price import Price
-<<<<<<< HEAD
+from ..xdr import Xdr
 from ..xdr import xdr
-=======
-from ..xdr import Xdr
->>>>>>> cf1b35ef
 
 
 class CreatePassiveSellOffer(Operation):
@@ -62,8 +59,8 @@
         self.price: Union[Price, str, Decimal] = price
 
     @classmethod
-    def type_code(cls) -> xdr.OperationType:
-        return xdr.OperationType.CREATE_PASSIVE_SELL_OFFER
+    def type_code(cls) -> int:
+        return Xdr.const.CREATE_PASSIVE_SELL_OFFER
 
     def _to_operation_body(self) -> xdr.OperationBody:
         selling = self.selling.to_xdr_object()

--- conflicted
+++ resolved
@@ -4,14 +4,9 @@
 from .operation import Operation
 from .utils import check_ed25519_public_key, check_amount
 from ..keypair import Keypair
-<<<<<<< HEAD
+from ..muxed_account import MuxedAccount
 from ..strkey import StrKey
 from ..xdr import xdr
-=======
-from ..muxed_account import MuxedAccount
-from ..strkey import StrKey
-from ..xdr import Xdr
->>>>>>> cf1b35ef
 
 
 class CreateAccount(Operation):

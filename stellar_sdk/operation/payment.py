from decimal import Decimal
from typing import Union

from .operation import Operation
<<<<<<< HEAD
from .utils import check_ed25519_public_key, check_amount
from ..asset import Asset
from ..keypair import Keypair
from ..strkey import StrKey
from ..xdr import xdr
=======
from .utils import check_amount, parse_mux_account_from_account
from ..asset import Asset
from ..muxed_account import MuxedAccount
from ..xdr import Xdr
>>>>>>> cf1b35ef


class Payment(Operation):
    """The :class:`Payment` object, which represents a Payment operation on
    Stellar's network.

    Sends an amount in a specific asset to a destination account.

    Threshold: Medium

    :param destination: The destination account ID.
    :param asset: The asset to send.
    :param amount: The amount to send.
    :param source: The source account for the payment. Defaults to the
        transaction's source account.

    """

    def __init__(
        self,
        destination: Union[MuxedAccount, str],
        asset: Asset,
        amount: Union[str, Decimal],
        source: Union[MuxedAccount, str] = None,
    ) -> None:
        super().__init__(source)
        check_amount(amount)
        self.destination: MuxedAccount = parse_mux_account_from_account(destination)
        self.asset: Asset = asset
        self.amount: Union[str, Decimal] = amount

    @classmethod
    def type_code(cls) -> xdr.OperationType:
        return xdr.OperationType.PAYMENT

    def _to_operation_body(self) -> xdr.OperationBody:
        asset = self.asset.to_xdr_object()
<<<<<<< HEAD
        destination = Keypair.from_public_key(self.destination).xdr_account_id()
        amount = xdr.Int64(Operation.to_xdr_amount(self.amount))
        payment_op = xdr.PaymentOp(destination, asset, amount)
        body = xdr.OperationBody(type=self.type_code(), payment_op=payment_op)
=======
        destination = self.destination.to_xdr_object()
        amount = Operation.to_xdr_amount(self.amount)
        payment_op = Xdr.types.PaymentOp(destination, asset, amount)
        body = Xdr.nullclass()
        body.type = Xdr.const.PAYMENT
        body.paymentOp = payment_op
>>>>>>> cf1b35ef
        return body

    @classmethod
    def from_xdr_object(cls, operation_xdr_object: xdr.Operation) -> "Payment":
        """Creates a :class:`Payment` object from an XDR Operation
        object.

        """
        source = Operation.get_source_from_xdr_obj(operation_xdr_object)
<<<<<<< HEAD
        destination = StrKey.encode_ed25519_public_key(
            operation_xdr_object.body.payment_op.destination.account_id.ed25519.uint256
        )
        asset = Asset.from_xdr_object(operation_xdr_object.body.payment_op.asset)
        amount = Operation.from_xdr_amount(
            operation_xdr_object.body.payment_op.amount.int64
=======

        destination = MuxedAccount.from_xdr_object(
            operation_xdr_object.body.paymentOp.destination
>>>>>>> cf1b35ef
        )
        return cls(source=source, destination=destination, asset=asset, amount=amount)<|MERGE_RESOLUTION|>--- conflicted
+++ resolved
@@ -2,18 +2,13 @@
 from typing import Union
 
 from .operation import Operation
-<<<<<<< HEAD
+from .utils import check_amount, parse_mux_account_from_account
 from .utils import check_ed25519_public_key, check_amount
 from ..asset import Asset
+from ..muxed_account import MuxedAccount
 from ..keypair import Keypair
 from ..strkey import StrKey
 from ..xdr import xdr
-=======
-from .utils import check_amount, parse_mux_account_from_account
-from ..asset import Asset
-from ..muxed_account import MuxedAccount
-from ..xdr import Xdr
->>>>>>> cf1b35ef
 
 
 class Payment(Operation):
@@ -51,19 +46,10 @@
 
     def _to_operation_body(self) -> xdr.OperationBody:
         asset = self.asset.to_xdr_object()
-<<<<<<< HEAD
         destination = Keypair.from_public_key(self.destination).xdr_account_id()
         amount = xdr.Int64(Operation.to_xdr_amount(self.amount))
         payment_op = xdr.PaymentOp(destination, asset, amount)
         body = xdr.OperationBody(type=self.type_code(), payment_op=payment_op)
-=======
-        destination = self.destination.to_xdr_object()
-        amount = Operation.to_xdr_amount(self.amount)
-        payment_op = Xdr.types.PaymentOp(destination, asset, amount)
-        body = Xdr.nullclass()
-        body.type = Xdr.const.PAYMENT
-        body.paymentOp = payment_op
->>>>>>> cf1b35ef
         return body
 
     @classmethod
@@ -73,17 +59,11 @@
 
         """
         source = Operation.get_source_from_xdr_obj(operation_xdr_object)
-<<<<<<< HEAD
         destination = StrKey.encode_ed25519_public_key(
             operation_xdr_object.body.payment_op.destination.account_id.ed25519.uint256
         )
         asset = Asset.from_xdr_object(operation_xdr_object.body.payment_op.asset)
         amount = Operation.from_xdr_amount(
             operation_xdr_object.body.payment_op.amount.int64
-=======
-
-        destination = MuxedAccount.from_xdr_object(
-            operation_xdr_object.body.paymentOp.destination
->>>>>>> cf1b35ef
         )
         return cls(source=source, destination=destination, asset=asset, amount=amount)
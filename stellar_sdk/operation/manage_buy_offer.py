from decimal import Decimal
from typing import Union

from .operation import Operation
from .utils import check_price, check_amount
from ..asset import Asset
from ..muxed_account import MuxedAccount
from ..price import Price
<<<<<<< HEAD
from ..xdr import xdr
=======
from ..xdr import Xdr
>>>>>>> cf1b35ef


class ManageBuyOffer(Operation):
    """The :class:`ManageBuyOffer` object, which represents a ManageBuyOffer
    operation on Stellar's network.

    Creates, updates, or deletes an buy offer.

    If you want to create a new offer set Offer ID to 0.

    If you want to update an existing offer set Offer ID to existing offer ID.

    If you want to delete an existing offer set Offer ID to existing offer ID
    and set Amount to 0.

    Threshold: Medium

    :param selling: What you're selling.
    :param buying: What you're buying.
    :param amount: Amount being bought. if set to 0, delete the offer.
    :param price: Price of thing being bought in terms of what you are selling.
    :param offer_id: If `0`, will create a new offer (default). Otherwise,
        edits an existing offer.
    :param source: The source account (defaults to transaction source).

    """

    def __init__(
        self,
        selling: Asset,
        buying: Asset,
        amount: Union[str, Decimal],
        price: Union[Price, str, Decimal],
        offer_id: int = 0,
        source: Union[MuxedAccount, str] = None,
    ) -> None:
        super().__init__(source)
        check_amount(amount)
        check_price(price)
        self.selling: Asset = selling
        self.buying: Asset = buying
        self.amount: Union[str, Decimal] = amount
        self.price: Union[Price, str, Decimal] = price
        self.offer_id: int = offer_id

    @classmethod
    def type_code(cls) -> xdr.OperationType:
        return xdr.OperationType.MANAGE_BUY_OFFER

    def _to_operation_body(self) -> xdr.OperationBody:
        selling = self.selling.to_xdr_object()
        buying = self.buying.to_xdr_object()

        if isinstance(self.price, Price):
            price_fraction = self.price
        else:
            price_fraction = Price.from_raw_price(self.price)

        price = price_fraction.to_xdr_object()
        amount = xdr.Int64(Operation.to_xdr_amount(self.amount))
        manage_buy_offer_op = xdr.ManageBuyOfferOp(
            selling, buying, amount, price, xdr.Int64(self.offer_id)
        )

        body = xdr.OperationBody(
            type=self.type_code(), manage_buy_offer_op=manage_buy_offer_op
        )
        return body

    @classmethod
    def from_xdr_object(cls, operation_xdr_object: xdr.Operation) -> "ManageBuyOffer":
        """Creates a :class:`ManageBuyOffer` object from an XDR Operation object.

        """
        source = Operation.get_source_from_xdr_obj(operation_xdr_object)

        selling = Asset.from_xdr_object(
            operation_xdr_object.body.manage_buy_offer_op.selling
        )
        buying = Asset.from_xdr_object(
            operation_xdr_object.body.manage_buy_offer_op.buying
        )
        amount = Operation.from_xdr_amount(
            operation_xdr_object.body.manage_buy_offer_op.buy_amount.int64
        )
        price = Price.from_xdr_object(
            operation_xdr_object.body.manage_buy_offer_op.price
        )
        offer_id = operation_xdr_object.body.manage_buy_offer_op.offer_id.int64

        return cls(
            source=source,
            selling=selling,
            buying=buying,
            amount=amount,
            price=price,
            offer_id=offer_id,
        )<|MERGE_RESOLUTION|>--- conflicted
+++ resolved
@@ -6,11 +6,8 @@
 from ..asset import Asset
 from ..muxed_account import MuxedAccount
 from ..price import Price
-<<<<<<< HEAD
 from ..xdr import xdr
-=======
 from ..xdr import Xdr
->>>>>>> cf1b35ef
 
 
 class ManageBuyOffer(Operation):

from typing import Union, Coroutine, Any, Dict, List, Tuple, Generator

from stellar_sdk.base_transaction_envelope import BaseTransactionEnvelope
from .account import Account, Thresholds
from .asset import Asset
from .call_builder.accounts_call_builder import AccountsCallBuilder
from .call_builder.assets_call_builder import AssetsCallBuilder
from .call_builder.data_call_builder import DataCallBuilder
from .call_builder.effects_call_builder import EffectsCallBuilder
from .call_builder.fee_stats_call_builder import FeeStatsCallBuilder
from .call_builder.ledgers_call_builder import LedgersCallBuilder
from .call_builder.offers_call_builder import OffersCallBuilder
from .call_builder.operations_call_builder import OperationsCallBuilder
from .call_builder.orderbook_call_builder import OrderbookCallBuilder
from .call_builder.payments_call_builder import PaymentsCallBuilder
from .call_builder.root_call_builder import RootCallBuilder
from .call_builder.strict_receive_paths_call_builder import (
    StrictReceivePathsCallBuilder,
)
from .call_builder.strict_send_paths_call_builder import StrictSendPathsCallBuilder
from .call_builder.trades_aggregation_call_builder import TradeAggregationsCallBuilder
from .call_builder.trades_call_builder import TradesCallBuilder
from .call_builder.transactions_call_builder import TransactionsCallBuilder
from .client.base_async_client import BaseAsyncClient
from .client.base_sync_client import BaseSyncClient
from .client.requests_client import RequestsClient
from .exceptions import TypeError, NotFoundError, raise_request_exception
from .fee_bump_transaction import FeeBumpTransaction
from .fee_bump_transaction_envelope import FeeBumpTransactionEnvelope
from .helpers import parse_transaction_envelope_from_xdr
from .keypair import Keypair
from .memo import NoneMemo
from .response.account_response import AccountResponse
from .response.asset_response import AssetResponse
from .response.data_response import DataResponse
from .response.effect_response import EFFECT_RESPONSE_TYPE_UNION
from .response.fee_stats_response import FeeStatsResponse
from .response.ledger_response import LedgerResponse
from .response.offer_response import OfferResponse
from .response.operation_response import (
    OPERATION_RESPONSE_TYPE_UNION,
    PAYMENT_RESPONSE_TYPE_UNION,
)
from .response.orderbook_response import OrderbookResponse
from .response.payment_path_response import PaymentPathResponse
from .response.trade_response import TradeResponse
from .response.trades_aggregation_response import TradesAggregationResponse
from .response.transaction_response import TransactionResponse
from .response.wrapped_response import WrappedResponse
from .muxed_account import MuxedAccount
from .sep.exceptions import AccountRequiresMemoError
from .transaction import Transaction
from .transaction_envelope import TransactionEnvelope
from .utils import MUXED_ACCOUNT_STARTING_LETTER
from .utils import urljoin_with_query
from .xdr.xdr import OperationType

__all__ = ["Server"]


class Server:
    """Server handles the network connection to a `Horizon <https://www.stellar.org/developers/horizon/reference/>`_
    instance and exposes an interface for requests to that instance.

    Here we need to talk about the **client** parameter, if you do not specify the client, we will use
    the :class:`stellar_sdk.client.requests_client.RequestsClient` instance by default, it is a synchronous HTTPClient,
    you can also specify an asynchronous HTTP Client,
    for example: :class:`stellar_sdk.client.aiohttp_client.AiohttpClient`. If you use a synchronous client,
    then all requests are synchronous. If you use an asynchronous client,
    then all requests are asynchronous. The choice is in your hands.

    :param horizon_url: Horizon Server URL (ex. `https://horizon-testnet.stellar.org`)
    :param client: Http Client used to send the request
    :raises: :exc:`TypeError <stellar_sdk.exceptions.TypeError>`: if the ``client`` does not meet the standard.
    """

    def __init__(
        self,
        horizon_url: str = "https://horizon-testnet.stellar.org/",
        client: Union[BaseAsyncClient, BaseSyncClient] = None,
    ) -> None:
        self.horizon_url: str = horizon_url

        if not client:
            client = RequestsClient()
        self._client: Union[BaseAsyncClient, BaseSyncClient] = client

        if isinstance(self._client, BaseAsyncClient):
            self.__async: bool = True
        elif isinstance(self._client, BaseSyncClient):
            self.__async = False
        else:
            raise TypeError(
                "This `client` class should be an instance "
                "of `stellar_sdk.client.base_async_client.BaseAsyncClient` "
                "or `stellar_sdk.client.base_sync_client.BaseSyncClient`."
            )

    def submit_transaction(
        self,
        transaction_envelope: Union[TransactionEnvelope, str],
        skip_memo_required_check: bool = False,
    ) -> Union[
        WrappedResponse[TransactionResponse],
        Coroutine[Any, Any, WrappedResponse[TransactionResponse]],
    ]:
        """Submits a transaction to the network.

        :param transaction_envelope: :class:`stellar_sdk.transaction_envelope.TransactionEnvelope` object
            or base64 encoded xdr
        :return: the response from horizon
        :raises:
            :exc:`ConnectionError <stellar_sdk.exceptions.ConnectionError>`
            :exc:`NotFoundError <stellar_sdk.exceptions.NotFoundError>`
            :exc:`BadRequestError <stellar_sdk.exceptions.BadRequestError>`
            :exc:`BadResponseError <stellar_sdk.exceptions.BadResponseError>`
            :exc:`UnknownRequestError <stellar_sdk.exceptions.UnknownRequestError>`
            :exc:`AccountRequiresMemoError <stellar_sdk.sep.exceptions.AccountRequiresMemoError>`
        """
        if self.__async:
            return self.__submit_transaction_async(
                transaction_envelope, skip_memo_required_check
            )
        return self.__submit_transaction_sync(
            transaction_envelope, skip_memo_required_check
        )

    def __submit_transaction_sync(
        self,
        transaction_envelope: Union[TransactionEnvelope, str],
        skip_memo_required_check: bool,
    ) -> WrappedResponse[TransactionResponse]:
        url = urljoin_with_query(self.horizon_url, "transactions")
        xdr, tx = self.__get_xdr_and_transaction_from_transaction_envelope(
            transaction_envelope
        )
        if not skip_memo_required_check:
            self.__check_memo_required_sync(tx)
        data = {"tx": xdr}
        resp = self._client.post(url=url, data=data)
        raise_request_exception(resp)
        return WrappedResponse(
            parse_func=self._parse_success_transaction, raw_response=resp
        )

    async def __submit_transaction_async(
        self,
        transaction_envelope: Union[TransactionEnvelope, str],
        skip_memo_required_check: bool,
    ) -> WrappedResponse[TransactionResponse]:
        url = urljoin_with_query(self.horizon_url, "transactions")
        xdr, tx = self.__get_xdr_and_transaction_from_transaction_envelope(
            transaction_envelope
        )
        if not skip_memo_required_check:
            await self.__check_memo_required_async(tx)
        data = {"tx": xdr}
        resp = await self._client.post(url=url, data=data)
        raise_request_exception(resp)
        return WrappedResponse(
            parse_func=self._parse_success_transaction, raw_response=resp
        )

    def __get_xdr_and_transaction_from_transaction_envelope(
        self,
        transaction_envelope: Union[
            TransactionEnvelope, FeeBumpTransactionEnvelope, str
        ],
    ) -> Tuple[str, Union[Transaction, FeeBumpTransaction]]:
        if isinstance(transaction_envelope, BaseTransactionEnvelope):
            xdr = transaction_envelope.to_xdr()
            tx = transaction_envelope.transaction
        else:
            xdr = transaction_envelope
            tx = parse_transaction_envelope_from_xdr(
                transaction_envelope, ""
            ).transaction
        return xdr, tx

    def _parse_success_transaction(self, raw_data: dict) -> TransactionResponse:
        return TransactionResponse.parse_obj(raw_data)

    def root(self) -> RootCallBuilder:
        """
        :return: New :class:`stellar_sdk.call_builder.RootCallBuilder` object configured
            by a current Horizon server configuration.
        """
        return RootCallBuilder(horizon_url=self.horizon_url, client=self._client)

    def accounts(self) -> AccountsCallBuilder[List[AccountResponse]]:
        """
        :return: New :class:`stellar_sdk.call_builder.AccountsCallBuilder` object configured
            by a current Horizon server configuration.
        """
        return AccountsCallBuilder(horizon_url=self.horizon_url, client=self._client)

    def assets(self) -> AssetsCallBuilder[List[AssetResponse]]:
        """
        :return: New :class:`stellar_sdk.call_builder.AssetsCallBuilder` object configured by
            a current Horizon server configuration.
        """
        return AssetsCallBuilder(horizon_url=self.horizon_url, client=self._client)

    def data(self, account_id: str, data_name: str) -> DataCallBuilder[DataResponse]:
        """
        :return: New :class:`stellar_sdk.call_builder.DataCallBuilder` object configured by
            a current Horizon server configuration.
        """
        return DataCallBuilder(
            horizon_url=self.horizon_url,
            client=self._client,
            account_id=account_id,
            data_name=data_name,
        )

    def effects(self) -> EffectsCallBuilder[List[EFFECT_RESPONSE_TYPE_UNION]]:
        """
        :return: New :class:`stellar_sdk.call_builder.EffectsCallBuilder` object configured by
            a current Horizon server configuration.
        """
        return EffectsCallBuilder(horizon_url=self.horizon_url, client=self._client)

    def fee_stats(self) -> FeeStatsCallBuilder[FeeStatsResponse]:
        """
        :return: New :class:`stellar_sdk.call_builder.FeeStatsCallBuilder` object configured by
            a current Horizon server configuration.
        """
        return FeeStatsCallBuilder(horizon_url=self.horizon_url, client=self._client)

    def ledgers(self) -> LedgersCallBuilder[List[LedgerResponse]]:
        """
        :return: New :class:`stellar_sdk.call_builder.LedgersCallBuilder` object configured by
            a current Horizon server configuration.
        """
        return LedgersCallBuilder(horizon_url=self.horizon_url, client=self._client)

    def offers(self) -> OffersCallBuilder[List[OfferResponse]]:
        """
        :return: New :class:`stellar_sdk.call_builder.OffersCallBuilder` object configured by
            a current Horizon server configuration.
        """
        return OffersCallBuilder(horizon_url=self.horizon_url, client=self._client)

    def operations(self) -> OperationsCallBuilder[List[OPERATION_RESPONSE_TYPE_UNION]]:
        """
        :return: New :class:`stellar_sdk.call_builder.OperationsCallBuilder` object configured by
            a current Horizon server configuration.
        """
        return OperationsCallBuilder(horizon_url=self.horizon_url, client=self._client)

    def orderbook(
        self, selling: Asset, buying: Asset
    ) -> OrderbookCallBuilder[OrderbookResponse]:
        """
        :param selling: Asset being sold
        :param buying: Asset being bought
        :return: New :class:`stellar_sdk.call_builder.OrderbookCallBuilder` object configured by
            a current Horizon server configuration.
        """
        return OrderbookCallBuilder(
            horizon_url=self.horizon_url,
            client=self._client,
            buying=buying,
            selling=selling,
        )

    def strict_receive_paths(
        self,
        source: Union[str, List[Asset]],
        destination_asset: Asset,
        destination_amount: str,
    ) -> StrictReceivePathsCallBuilder[List[PaymentPathResponse]]:
        """
        :param source: The sender's account ID or a list of Assets. Any returned path must use a source that the sender can hold.
        :param destination_asset: The destination asset.
        :param destination_amount: The amount, denominated in the destination asset, that any returned path should be able to satisfy.
        :return: New :class:`stellar_sdk.call_builder.StrictReceivePathsCallBuilder` object configured by
            a current Horizon server configuration.
        """
        return StrictReceivePathsCallBuilder(
            horizon_url=self.horizon_url,
            client=self._client,
            source=source,
            destination_asset=destination_asset,
            destination_amount=destination_amount,
        )

    def strict_send_paths(
        self,
        source_asset: Asset,
        source_amount: str,
        destination: Union[str, List[Asset]],
    ) -> StrictSendPathsCallBuilder[List[PaymentPathResponse]]:
        """
        :param source_asset: The asset to be sent.
        :param source_amount: The amount, denominated in the source asset, that any returned path should be able to satisfy.
        :param destination: The destination account or the destination assets.
        :return: New :class:`stellar_sdk.call_builder.StrictReceivePathsCallBuilder` object configured by
            a current Horizon server configuration.
        """
        return StrictSendPathsCallBuilder(
            horizon_url=self.horizon_url,
            client=self._client,
            source_asset=source_asset,
            source_amount=source_amount,
            destination=destination,
        )

    def payments(self) -> PaymentsCallBuilder[List[PAYMENT_RESPONSE_TYPE_UNION]]:
        """
        :return: New :class:`stellar_sdk.call_builder.PaymentsCallBuilder` object configured by
            a current Horizon server configuration.
        """
        return PaymentsCallBuilder(horizon_url=self.horizon_url, client=self._client)

    def trade_aggregations(
        self,
        base: Asset,
        counter: Asset,
        resolution: int,
        start_time: int = None,
        end_time: int = None,
        offset: int = None,
    ) -> TradeAggregationsCallBuilder[List[TradesAggregationResponse]]:
        """
        :param base: base asset
        :param counter: counter asset
        :param resolution: segment duration as millis since epoch. *Supported values
            are 1 minute (60000), 5 minutes (300000), 15 minutes (900000),
            1 hour (3600000), 1 day (86400000) and 1 week (604800000).*
        :param start_time: lower time boundary represented as millis since epoch
        :param end_time: upper time boundary represented as millis since epoch
        :param offset: segments can be offset using this parameter.
            Expressed in milliseconds. *Can only be used if the resolution is greater than 1 hour.
            Value must be in whole hours, less than the provided resolution, and less than 24 hours.*
        :return: New :class:`stellar_sdk.call_builder.TradeAggregationsCallBuilder` object configured by
            a current Horizon server configuration.
        """
        return TradeAggregationsCallBuilder(
            horizon_url=self.horizon_url,
            client=self._client,
            base=base,
            counter=counter,
            start_time=start_time,
            end_time=end_time,
            resolution=resolution,
            offset=offset,
        )

    def trades(self) -> TradesCallBuilder[List[TradeResponse]]:
        """
        :return: New :class:`stellar_sdk.call_builder.TradesCallBuilder` object configured by
            a current Horizon server configuration.
        """
        return TradesCallBuilder(horizon_url=self.horizon_url, client=self._client)

    def transactions(self) -> TransactionsCallBuilder[List[TransactionResponse]]:
        """
        :return: New :class:`stellar_sdk.call_builder.TransactionsCallBuilder` object configured by
            a current Horizon server configuration.
        """
        return TransactionsCallBuilder(
            horizon_url=self.horizon_url, client=self._client
        )

    def load_account(
        self, account_id: Union[MuxedAccount, Keypair, str]
    ) -> Union[Account, Coroutine[Any, Any, Account]]:
        """Fetches an account's most current state in the ledger and then creates
        and returns an :class:`stellar_sdk.account.Account` object.

        :param account_id: The account to load.
        :return: an :class:`stellar_sdk.account.Account` object.
        :raises:
            :exc:`ConnectionError <stellar_sdk.exceptions.ConnectionError>`
            :exc:`NotFoundError <stellar_sdk.exceptions.NotFoundError>`
            :exc:`BadRequestError <stellar_sdk.exceptions.BadRequestError>`
            :exc:`BadResponseError <stellar_sdk.exceptions.BadResponseError>`
            :exc:`UnknownRequestError <stellar_sdk.exceptions.UnknownRequestError>`
        """
        if isinstance(account_id, str):
            account = MuxedAccount.from_account(account_id)
        elif isinstance(account_id, Keypair):
            account = MuxedAccount.from_account(account_id.public_key)
        else:
            account = account_id
        if self.__async:
            return self.__load_account_async(account)
        return self.__load_account_sync(account)

<<<<<<< HEAD
    async def __load_account_async(self, account_id: str) -> Account:
        ed25519_account_id = MuxedAccount.from_account(account_id).account_id
        resp = await self.accounts().account_id(account_id=ed25519_account_id).call()
        sequence = int(resp.raw_data["sequence"])
=======
    async def __load_account_async(self, account_id: MuxedAccount) -> Account:
        resp = await self.accounts().account_id(account_id=account_id.account_id).call()
        sequence = int(resp["sequence"])
>>>>>>> 2f89263e
        thresholds = Thresholds(
            resp.raw_data["thresholds"]["low_threshold"],
            resp.raw_data["thresholds"]["med_threshold"],
            resp.raw_data["thresholds"]["high_threshold"],
        )
        account = Account(account_id=account_id, sequence=sequence)
        account.signers = resp.raw_data["signers"]
        account.thresholds = thresholds
        return account

<<<<<<< HEAD
    def __load_account_sync(self, account_id: str) -> Account:
        ed25519_account_id = MuxedAccount.from_account(account_id).account_id
        resp = self.accounts().account_id(account_id=ed25519_account_id).call()
        sequence = int(resp.raw_data["sequence"])
=======
    def __load_account_sync(self, account_id: MuxedAccount) -> Account:
        resp = self.accounts().account_id(account_id=account_id.account_id).call()
        sequence = int(resp["sequence"])
>>>>>>> 2f89263e
        thresholds = Thresholds(
            resp.raw_data["thresholds"]["low_threshold"],
            resp.raw_data["thresholds"]["med_threshold"],
            resp.raw_data["thresholds"]["high_threshold"],
        )
        account = Account(account_id=account_id, sequence=sequence)
        account.signers = resp.raw_data["signers"]
        account.thresholds = thresholds
        return account

    def __check_memo_required_sync(self, transaction: Transaction) -> None:
        if isinstance(transaction, FeeBumpTransaction):
            transaction = transaction.inner_transaction_envelope.transaction
        if not (transaction.memo is None or isinstance(transaction.memo, NoneMemo)):
            return
        for index, destination in self.__get_check_memo_required_destinations(
            transaction
        ):
            if destination.startswith(MUXED_ACCOUNT_STARTING_LETTER):
                continue
            try:
                account_resp = self.accounts().account_id(destination).call()
            except NotFoundError:
                continue
            self.__check_destination_memo(account_resp.raw_data, index, destination)

    async def __check_memo_required_async(
        self, transaction: Union[Transaction, FeeBumpTransaction]
    ) -> None:
        if isinstance(transaction, FeeBumpTransaction):
            transaction = transaction.inner_transaction_envelope.transaction
        if not (transaction.memo is None or isinstance(transaction.memo, NoneMemo)):
            return
        for index, destination in self.__get_check_memo_required_destinations(
            transaction
        ):
            if destination.startswith(MUXED_ACCOUNT_STARTING_LETTER):
                continue
            try:
                account_resp = await self.accounts().account_id(destination).call()
            except NotFoundError:
                continue
            self.__check_destination_memo(account_resp.raw_data, index, destination)

    def __check_destination_memo(
        self, account_resp: dict, index: int, destination: str
    ) -> None:
        memo_required_config_key = "config.memo_required"
        memo_required_config_value = "MQ=="
        data = account_resp["data"]
        if data.get(memo_required_config_key) == memo_required_config_value:
            raise AccountRequiresMemoError(
                "Destination account requires a memo in the transaction.",
                destination,
                index,
            )

    def __get_check_memo_required_destinations(
        self, transaction: Transaction
    ) -> Generator[Tuple[int, str], Any, Any]:
        destinations = set()
        memo_required_operation_code = (
            OperationType.PAYMENT.value,
            OperationType.ACCOUNT_MERGE.value,
            OperationType.PATH_PAYMENT_STRICT_RECEIVE.value,
            OperationType.PATH_PAYMENT_STRICT_SEND.value,
        )
        for index, operation in enumerate(transaction.operations):
            if operation.type_code() in memo_required_operation_code:
                destination: str = operation.destination.account_id
            else:
                continue
            if destination in destinations:
                continue
            destinations.add(destination)
            yield index, destination

    def fetch_base_fee(self) -> Union[int, Coroutine[Any, Any, int]]:
        """Fetch the base fee. Since this hits the server, if the server call fails,
        you might get an error. You should be prepared to use a default value if that happens.

        :return: the base fee
        :raises:
            :exc:`ConnectionError <stellar_sdk.exceptions.ConnectionError>`
            :exc:`NotFoundError <stellar_sdk.exceptions.NotFoundError>`
            :exc:`BadRequestError <stellar_sdk.exceptions.BadRequestError>`
            :exc:`BadResponseError <stellar_sdk.exceptions.BadResponseError>`
            :exc:`UnknownRequestError <stellar_sdk.exceptions.UnknownRequestError>`
        """
        if self.__async:
            return self.__fetch_base_fee_async()
        return self.__fetch_base_fee_sync()

    def __fetch_base_fee_sync(self) -> int:
        latest_ledger = self.ledgers().order(desc=True).limit(1).call()
        base_fee = self.__handle_base_fee(latest_ledger)
        return base_fee

    async def __fetch_base_fee_async(self) -> int:
        latest_ledger = await self.ledgers().order(desc=True).limit(1).call()
        base_fee = self.__handle_base_fee(latest_ledger)
        return base_fee

    def __handle_base_fee(self, latest_ledger: WrappedResponse[LedgerResponse]) -> int:
        base_fee = 100
        if (
            latest_ledger.raw_data["_embedded"]
            and latest_ledger.raw_data["_embedded"]["records"]
            and latest_ledger.raw_data["_embedded"]["records"][0]
        ):
            base_fee = int(
                latest_ledger.raw_data["_embedded"]["records"][0]["base_fee_in_stroops"]
            )
        return base_fee

    def close(self) -> Union[None, Coroutine[Any, Any, None]]:
        """Close underlying connector.

        Release all acquired resources.
        """
        if self.__async:
            return self.__close_async()
        else:
            return self.__close_sync()

    async def __close_async(self) -> None:
        await self._client.close()

    def __close_sync(self) -> None:
        self._client.close()

    async def __aenter__(self) -> "Server":
        return self

    async def __aexit__(self, exc_type, exc_val, exc_tb) -> None:
        await self.close()

    def __enter__(self) -> "Server":
        return self

    def __exit__(self, exc_type, exc_val, exc_tb):
        self.close()<|MERGE_RESOLUTION|>--- conflicted
+++ resolved
@@ -388,16 +388,9 @@
             return self.__load_account_async(account)
         return self.__load_account_sync(account)
 
-<<<<<<< HEAD
-    async def __load_account_async(self, account_id: str) -> Account:
-        ed25519_account_id = MuxedAccount.from_account(account_id).account_id
-        resp = await self.accounts().account_id(account_id=ed25519_account_id).call()
-        sequence = int(resp.raw_data["sequence"])
-=======
     async def __load_account_async(self, account_id: MuxedAccount) -> Account:
         resp = await self.accounts().account_id(account_id=account_id.account_id).call()
-        sequence = int(resp["sequence"])
->>>>>>> 2f89263e
+        sequence = int(resp.raw_data["sequence"])
         thresholds = Thresholds(
             resp.raw_data["thresholds"]["low_threshold"],
             resp.raw_data["thresholds"]["med_threshold"],
@@ -408,16 +401,9 @@
         account.thresholds = thresholds
         return account
 
-<<<<<<< HEAD
-    def __load_account_sync(self, account_id: str) -> Account:
-        ed25519_account_id = MuxedAccount.from_account(account_id).account_id
-        resp = self.accounts().account_id(account_id=ed25519_account_id).call()
-        sequence = int(resp.raw_data["sequence"])
-=======
     def __load_account_sync(self, account_id: MuxedAccount) -> Account:
         resp = self.accounts().account_id(account_id=account_id.account_id).call()
-        sequence = int(resp["sequence"])
->>>>>>> 2f89263e
+        sequence = int(resp.raw_data["sequence"])
         thresholds = Thresholds(
             resp.raw_data["thresholds"]["low_threshold"],
             resp.raw_data["thresholds"]["med_threshold"],

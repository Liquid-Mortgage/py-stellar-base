--- conflicted
+++ resolved
@@ -1,11 +1,7 @@
 {
     "_meta": {
         "hash": {
-<<<<<<< HEAD
-            "sha256": "fb624c1c40a036485eb47ed65db5300d2ab213acc839de3ff5e02cf87ae0ded9"
-=======
             "sha256": "a17bc7bbc5f4bc8ccc4c19d6b85e8ef0b3f8aa60948bb0c8d787c987e93da70b"
->>>>>>> cf1b35ef
         },
         "pipfile-spec": 6,
         "requires": {
@@ -155,26 +151,6 @@
                 "sha256:7582ad22678f0fcd81102833f60ef8d0e57288b6b5fb00323d101be910e35705"
             ],
             "version": "==2.20"
-        },
-        "pydantic": {
-            "hashes": [
-                "sha256:012c422859bac2e03ab3151ea6624fecf0e249486be7eb8c6ee69c91740c6752",
-                "sha256:07911aab70f3bc52bb845ce1748569c5e70478ac977e106a150dd9d0465ebf04",
-                "sha256:47b8db7024ba3d46c3d4768535e1cf87b6c8cf92ccd81e76f4e1cb8ee47688b3",
-                "sha256:50e4e948892a6815649ad5a9a9379ad1e5f090f17842ac206535dfaed75c6f2f",
-                "sha256:51f11c8bbf794a68086540da099aae4a9107447c7a9d63151edbb7d50110cf21",
-                "sha256:6100d7862371115c40be55cc4b8d766a74b1d0dbaf99dbfe72bb4bac0faf89ed",
-                "sha256:61d22d36808087d3184ed6ac0d91dd71c533b66addb02e4a9930e1e30833202f",
-                "sha256:72184c1421103cca128300120f8f1185fb42a9ea73a1c9845b1c53db8c026a7d",
-                "sha256:831a0265a9e3933b3d0f04d1a81bba543bafbe4119c183ff2771871db70524ab",
-                "sha256:8848b4eb458469739126e4c1a202d723dd092e087f8dbe3104371335f87ba5df",
-                "sha256:bbbed364376f4a0aebb9ea452ff7968b306499a9e74f4db69b28ff2cd4043a11",
-                "sha256:e27559cedbd7f59d2375bfd6eea29a330ea1a5b0589c34d6b4e0d7bec6027bbf",
-                "sha256:f17ec336e64d4583311249fb179528e9a2c27c8a2eaf590ec6ec2c6dece7cb3f",
-                "sha256:f863456d3d4bf817f2e5248553dee3974c5dc796f48e6ddb599383570f4215ac"
-            ],
-            "index": "pypi",
-            "version": "==1.4"
         },
         "pynacl": {
             "hashes": [

import pytest

from stellar_sdk.account import Thresholds
from stellar_sdk.asset import Asset
from stellar_sdk.call_builder import FeeStatsCallBuilder
from stellar_sdk.call_builder.accounts_call_builder import AccountsCallBuilder
from stellar_sdk.call_builder.assets_call_builder import AssetsCallBuilder
from stellar_sdk.call_builder.data_call_builder import DataCallBuilder
from stellar_sdk.call_builder.effects_call_builder import EffectsCallBuilder
from stellar_sdk.call_builder.ledgers_call_builder import LedgersCallBuilder
from stellar_sdk.call_builder.offers_call_builder import OffersCallBuilder
from stellar_sdk.call_builder.operations_call_builder import OperationsCallBuilder
from stellar_sdk.call_builder.orderbook_call_builder import OrderbookCallBuilder
from stellar_sdk.call_builder.payments_call_builder import PaymentsCallBuilder
from stellar_sdk.call_builder.root_call_builder import RootCallBuilder
from stellar_sdk.call_builder.strict_receive_paths_call_builder import (
    StrictReceivePathsCallBuilder,
)
from stellar_sdk.call_builder.strict_send_paths_call_builder import (
    StrictSendPathsCallBuilder,
)
from stellar_sdk.call_builder.trades_aggregation_call_builder import (
    TradeAggregationsCallBuilder,
)
from stellar_sdk.call_builder.trades_call_builder import TradesCallBuilder
from stellar_sdk.call_builder.transactions_call_builder import TransactionsCallBuilder
from stellar_sdk.client.aiohttp_client import AiohttpClient
from stellar_sdk.client.requests_client import RequestsClient
from stellar_sdk.exceptions import TypeError
from stellar_sdk.network import Network
from stellar_sdk.server import Server
from stellar_sdk.transaction_envelope import TransactionEnvelope


class TestServer:
    def test_load_acount_sync(self):
        account_id = "GDV6FVHPY4JH7EEBSJYPQQYZA3OC6TKTM2TAXRHWT4EEL7BJ2BTDQT5D"
        horizon_url = "https://horizon.stellar.org"
        with Server(horizon_url) as server:
            account = server.load_account(account_id)
            assert account.account_id == account_id
            assert isinstance(account.sequence, int)
            assert account.thresholds == Thresholds(1, 2, 3)

    @pytest.mark.asyncio
    async def test_load_acount_async(self):
        account_id = "GDV6FVHPY4JH7EEBSJYPQQYZA3OC6TKTM2TAXRHWT4EEL7BJ2BTDQT5D"
        horizon_url = "https://horizon.stellar.org"
        client = AiohttpClient()
        async with Server(horizon_url, client) as server:
            account = await server.load_account(account_id)
            assert account.account_id == account_id
            assert isinstance(account.sequence, int)
            assert account.thresholds == Thresholds(1, 2, 3)

    def test_fetch_base_fee_sync(self):
        horizon_url = "https://horizon.stellar.org"
        with Server(horizon_url) as server:
            base_fee = server.fetch_base_fee()
            assert base_fee == 100

    @pytest.mark.asyncio
    async def test_fetch_base_fee_async(self):
        horizon_url = "https://horizon.stellar.org"
        client = AiohttpClient()
        async with Server(horizon_url, client) as server:
            base_fee = await server.fetch_base_fee()
            assert isinstance(base_fee, int)

    def test_endpoint(self):
        horizon_url = "https://horizon.stellar.org"
        client = RequestsClient()
        with Server(horizon_url, client) as server:
            assert server.accounts() == AccountsCallBuilder(horizon_url, client)
            assert server.assets() == AssetsCallBuilder(horizon_url, client)
            assert server.data(
                "GDV6FVHPY4JH7EEBSJYPQQYZA3OC6TKTM2TAXRHWT4EEL7BJ2BTDQT5D", "hello"
            ) == DataCallBuilder(
                horizon_url,
                client,
                "GDV6FVHPY4JH7EEBSJYPQQYZA3OC6TKTM2TAXRHWT4EEL7BJ2BTDQT5D",
                "hello",
            )
            assert server.effects() == EffectsCallBuilder(horizon_url, client)
            assert server.fee_stats() == FeeStatsCallBuilder(horizon_url, client)
            assert server.ledgers() == LedgersCallBuilder(horizon_url, client)
            assert server.offers() == OffersCallBuilder(horizon_url, client)
            assert server.operations() == OperationsCallBuilder(horizon_url, client)
            buying = Asset.native()
            selling = Asset(
                "MOE", "GDV6FVHPY4JH7EEBSJYPQQYZA3OC6TKTM2TAXRHWT4EEL7BJ2BTDQT5D"
            )
            assert server.orderbook(buying, selling) == OrderbookCallBuilder(
                horizon_url, client, buying, selling
            )
            source = "GAYSHLG75RPSMXWJ5KX7O7STE6RSZTD6NE4CTWAXFZYYVYIFRUVJIBJH"
            destination_asset = Asset(
                "EUR", "GDSBCQO34HWPGUGQSP3QBFEXVTSR2PW46UIGTHVWGWJGQKH3AFNHXHXN"
            )
            destination_amount = "20.0"
            assert server.strict_receive_paths(
                source, destination_asset, destination_amount
            ) == StrictReceivePathsCallBuilder(
                horizon_url, client, source, destination_asset, destination_amount
            )

            source_asset = Asset(
                "EUR", "GDSBCQO34HWPGUGQSP3QBFEXVTSR2PW46UIGTHVWGWJGQKH3AFNHXHXN"
            )
            source_amount = "10.25"
            destination = "GARSFJNXJIHO6ULUBK3DBYKVSIZE7SC72S5DYBCHU7DKL22UXKVD7MXP"
            assert server.strict_send_paths(
                source_asset, source_amount, destination
            ) == StrictSendPathsCallBuilder(
                horizon_url, client, source_asset, source_amount, destination
            )
            assert server.payments() == PaymentsCallBuilder(horizon_url, client)
            assert server.root() == RootCallBuilder(horizon_url, client)
            base = Asset.native()
            counter = Asset(
                "MOE", "GDV6FVHPY4JH7EEBSJYPQQYZA3OC6TKTM2TAXRHWT4EEL7BJ2BTDQT5D"
            )
            resolution = 3600000
            start_time = 1565272000000
            end_time = 1565278000000
            offset = 3600000
            assert server.trade_aggregations(
                base, counter, resolution, start_time, end_time, offset
            ) == TradeAggregationsCallBuilder(
                horizon_url,
                client,
                base,
                counter,
                resolution,
                start_time,
                end_time,
                offset,
            )
            assert server.trades() == TradesCallBuilder(horizon_url, client)
            assert server.transactions() == TransactionsCallBuilder(horizon_url, client)

    def test_bad_type_client_raise(self):
        horizon_url = "https://h.fchain.io"
        client = "BAD TYPE"
        with pytest.raises(
            TypeError,
            match="This `client` class should be an instance "
            "of `stellar_sdk.client.base_async_client.BaseAsyncClient` "
            "or `stellar_sdk.client.base_sync_client.BaseSyncClient`.",
        ):
            Server(horizon_url, client)

    def test_submit_transaction_with_xdr(self):
        xdr = "AAAAAHI7fpgo+b7tgpiFyYWimjV7L7IOYLwmQS7k7F8SronXAAAAZAE+QT4AAAAJAAAAAQAAAAAAAAAAAAAAAF1MG8cAAAAAAAAAAQAAAAAAAAAAAAAAAOvi1O/HEn+QgZJw+EMZBtwvTVNmpgvE9p8IRfwp0GY4AAAAAAExLQAAAAAAAAAAARKuidcAAABAJVc1ASGp35hUquGNbzzSqWPoTG0zgc89zc4p+19QkgbPqsdyEfHs7+ng9VJA49YneEXRa6Fv7pfKpEigb3VTCg=="
        horizon_url = "https://horizon.stellar.org"
        client = RequestsClient()
        with Server(horizon_url, client) as server:
<<<<<<< HEAD
            resp = server.submit_transaction(xdr)
            assert resp.raw_data["envelope_xdr"] == xdr
            assert resp.parse().dict(exclude_unset=True, by_alias=True) == resp.raw_data
=======
            resp = server.submit_transaction(xdr, True)
            assert resp["envelope_xdr"] == xdr
>>>>>>> 6014e7e9

    @pytest.mark.asyncio
    async def test_submit_transaction_with_te(self):
        xdr = "AAAAAHI7fpgo+b7tgpiFyYWimjV7L7IOYLwmQS7k7F8SronXAAAAZAE+QT4AAAAJAAAAAQAAAAAAAAAAAAAAAF1MG8cAAAAAAAAAAQAAAAAAAAAAAAAAAOvi1O/HEn+QgZJw+EMZBtwvTVNmpgvE9p8IRfwp0GY4AAAAAAExLQAAAAAAAAAAARKuidcAAABAJVc1ASGp35hUquGNbzzSqWPoTG0zgc89zc4p+19QkgbPqsdyEfHs7+ng9VJA49YneEXRa6Fv7pfKpEigb3VTCg=="
        te = TransactionEnvelope.from_xdr(xdr, Network.PUBLIC_NETWORK_PASSPHRASE)
        horizon_url = "https://horizon.stellar.org"
        client = AiohttpClient()
        async with Server(horizon_url, client) as server:
<<<<<<< HEAD
            resp = await server.submit_transaction(te)
            assert resp.raw_data["envelope_xdr"] == xdr
            assert resp.parse().dict(exclude_unset=True, by_alias=True) == resp.raw_data
=======
            resp = await server.submit_transaction(te, True)
            assert resp["envelope_xdr"] == xdr
>>>>>>> 6014e7e9
<|MERGE_RESOLUTION|>--- conflicted
+++ resolved
@@ -155,14 +155,9 @@
         horizon_url = "https://horizon.stellar.org"
         client = RequestsClient()
         with Server(horizon_url, client) as server:
-<<<<<<< HEAD
-            resp = server.submit_transaction(xdr)
+            resp = server.submit_transaction(xdr, True)
             assert resp.raw_data["envelope_xdr"] == xdr
             assert resp.parse().dict(exclude_unset=True, by_alias=True) == resp.raw_data
-=======
-            resp = server.submit_transaction(xdr, True)
-            assert resp["envelope_xdr"] == xdr
->>>>>>> 6014e7e9
 
     @pytest.mark.asyncio
     async def test_submit_transaction_with_te(self):
@@ -171,11 +166,6 @@
         horizon_url = "https://horizon.stellar.org"
         client = AiohttpClient()
         async with Server(horizon_url, client) as server:
-<<<<<<< HEAD
-            resp = await server.submit_transaction(te)
+            resp = await server.submit_transaction(te, True)
             assert resp.raw_data["envelope_xdr"] == xdr
-            assert resp.parse().dict(exclude_unset=True, by_alias=True) == resp.raw_data
-=======
-            resp = await server.submit_transaction(te, True)
-            assert resp["envelope_xdr"] == xdr
->>>>>>> 6014e7e9
+            assert resp.parse().dict(exclude_unset=True, by_alias=True) == resp.raw_data